{
  "name": "clinic-app",
  "private": true,
  "workspaces": [
    "client",
    "server"
  ],
  "scripts": {
    "dev": "npm-run-all -p dev:*",
    "dev:client": "npm --workspace client run dev",
    "dev:server": "npm --workspace server run dev",
    "build": "npm-run-all build:*",
    "build:client": "npm --workspace client run build",
    "build:server": "npm --workspace server run build"
  },
  "devDependencies": {
    "@types/cors": "^2.8.19",
    "@types/jsonwebtoken": "^9.0.10",
    "npm-run-all": "^4.1.5"
  },
  "dependencies": {
<<<<<<< HEAD
    "bcryptjs": "^3.0.2",
=======
    "argon2": "^0.44.0",
>>>>>>> 177c62ff
    "jsonwebtoken": "^9.0.2"
  }
}<|MERGE_RESOLUTION|>--- conflicted
+++ resolved
@@ -19,11 +19,7 @@
     "npm-run-all": "^4.1.5"
   },
   "dependencies": {
-<<<<<<< HEAD
-    "bcryptjs": "^3.0.2",
-=======
     "argon2": "^0.44.0",
->>>>>>> 177c62ff
     "jsonwebtoken": "^9.0.2"
   }
 }