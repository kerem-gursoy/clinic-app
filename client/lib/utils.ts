--- conflicted
+++ resolved
@@ -7,15 +7,9 @@
 
 export function formatPhoneNumber(value: string): string {
   const digits = value.replace(/\D/g, '')
-<<<<<<< HEAD
   
   const limited = digits.slice(0, 10)
   
-=======
-
-  const limited = digits.slice(0, 10)
-
->>>>>>> 99d870d2
   if (limited.length === 0) return ''
   if (limited.length <= 3) return `(${limited}`
   if (limited.length <= 6) return `(${limited.slice(0, 3)}) ${limited.slice(3)}`
