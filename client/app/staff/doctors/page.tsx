--- conflicted
+++ resolved
@@ -219,17 +219,6 @@
             </div>
           </div>
 
-<<<<<<< HEAD
-        {/* Actions */}
-        
-        <div className="flex items-center gap-2">
-          <Button variant="outline" size="sm" className="rounded-full bg-transparent">
-            View Schedule
-          </Button>
-          <Button variant="ghost" size="sm">
-            Details
-          </Button>
-=======
           {/* Actions */}
           <div className="flex items-center gap-2">
             <Button variant="outline" size="sm" className="rounded-full bg-transparent">
@@ -239,7 +228,6 @@
               Details
             </Button>
           </div>
->>>>>>> b747226c
         </div>
       </div>
 
