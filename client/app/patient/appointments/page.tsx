--- conflicted
+++ resolved
@@ -13,30 +13,6 @@
 import { CancelAppointmentForm } from "@/components/appointments/cancel-appointment-form"
 
 interface PatientAppointmentResponse {
-<<<<<<< HEAD
-    appointment_id: number;
-    patient_id: number;
-    doctor_id: number | null;
-    providerName: string | null;
-    reason: string | null;
-    status: string | null;
-    start_at: string | null;
-    time: string | null;
-    duration: number | null;
-    notes?: string | null;
-}
-
-interface PatientAppointment {
-    appointment_id: number;
-    providerName: string;
-    reason: string;
-    status: AppointmentStatus;
-    start_at: string | null;
-    date: string; // yyyy-mm-dd
-    displayTime: string;
-    duration: number;
-    notes?: string | null;
-=======
   appointment_id: number;
   patient_id: number;
   doctor_id: number | null;
@@ -63,7 +39,6 @@
   notes?: string | null;
   procedure_code?: string | null;
   amount?: number | null;
->>>>>>> 226a6967
 }
 
 export default function PatientAppointmentsPage() {
@@ -159,41 +134,6 @@
                 </Button>
             </div>
 
-<<<<<<< HEAD
-            {filteredAppointments.length === 0 ? (
-                <EmptyState
-                    icon={Calendar}
-                    title="No appointments found"
-                    description="You don't have any appointments matching the selected filter."
-                />
-            ) : (
-                <div className="space-y-8">
-                    {/* Upcoming Appointments */}
-                    {upcomingAppointments.length > 0 && (
-                        <section>
-                            <h2 className="text-lg font-semibold mb-4">Upcoming</h2>
-                            <div className="bg-card rounded-xl border divide-y">
-                                {upcomingAppointments.map((appointment) => (
-                                    <AppointmentRow key={appointment.appointment_id} appointment={appointment} />
-                                ))}
-                            </div>
-                        </section>
-                    )}
-
-                    {/* Past Appointments */}
-                    {pastAppointments.length > 0 && (
-                        <section>
-                            <h2 className="text-lg font-semibold mb-4">Past</h2>
-                            <div className="bg-card rounded-xl border divide-y">
-                                {pastAppointments.map((appointment) => (
-                                    <AppointmentRow key={appointment.appointment_id} appointment={appointment} />
-                                ))}
-                            </div>
-                        </section>
-                    )}
-                </div>
-            )}
-=======
       {filteredAppointments.length === 0 ? (
         <EmptyState
           icon={Calendar}
@@ -245,24 +185,10 @@
               </div>
             </section>
           )}
->>>>>>> 226a6967
         </div>
     )
 }
 
-<<<<<<< HEAD
-function AppointmentRow({ appointment }: { appointment: PatientAppointment }) {
-    const appointmentDate = appointment.start_at ? new Date(appointment.start_at) : new Date()
-    const [isOpen, setIsOpen] = useState(false)
-    const formattedDate = appointmentDate.toLocaleDateString("en-US", {
-        weekday: "short",
-        month: "short",
-        day: "numeric",
-        year: "numeric",
-    })
-    const formattedTime = appointment.displayTime
-    const [showCancelForm, setShowCancelForm] = useState(false)
-=======
 function AppointmentRow({
   appointment,
   onCancelSuccess,
@@ -280,7 +206,6 @@
   })
   const formattedTime = appointment.displayTime
   const [showCancelForm, setShowCancelForm] = useState(false)
->>>>>>> 226a6967
 
     return (
         <div className="p-4 hover:bg-muted/50 transition-colors">
@@ -291,14 +216,10 @@
                         <span className="text-sm text-muted-foreground">{formattedDate}</span>
                     </div>
 
-<<<<<<< HEAD
-                    <h3 className="font-semibold mb-1">{appointment.reason}</h3>
-=======
           <div className="flex items-center gap-3 mb-1">
             <h3 className="font-semibold">{appointment.procedure_code} — ${appointment.amount}</h3>
             
           </div>
->>>>>>> 226a6967
 
                     <div className="flex flex-col sm:flex-row sm:items-center gap-2 sm:gap-4 text-sm text-muted-foreground">
                         <div className="flex items-center gap-1.5">
@@ -394,19 +315,6 @@
 }
 
 function mapPatientAppointment(appt: PatientAppointmentResponse): PatientAppointment {
-<<<<<<< HEAD
-    return {
-        appointment_id: appt.appointment_id,
-        providerName: appt.providerName ?? "Clinic team",
-        reason: appt.reason ?? "General visit",
-        status: normalizeStatus(appt.status),
-        start_at: appt.start_at,
-        date: formatDateKey(appt.start_at),
-        displayTime: formatTime(appt.start_at),
-        duration: appt.duration ?? 0,
-        notes: appt.notes ?? null,
-    };
-=======
   return {
     appointment_id: appt.appointment_id,
     providerName: appt.providerName ?? "Clinic team",
@@ -420,7 +328,6 @@
     procedure_code: appt.procedure_code ?? null,
     amount: appt.amount ?? null,
   };
->>>>>>> 226a6967
 }
 
 function normalizeStatus(status: string | null | undefined): AppointmentStatus {
