"use client"

import { useEffect, useMemo, useRef, useState, type ReactNode } from "react"
import { Button } from "@/components/ui/button";
import { StatusChip } from "@/components/status-chip";
import { EmptyState } from "@/components/empty-state";
import { Dialog, DialogContent } from "@/components/ui/dialog"
import { Select, SelectContent, SelectItem, SelectTrigger, SelectValue } from "@/components/ui/select"
import { Calendar, Clock, User, Filter } from "lucide-react";
import type { AppointmentStatus } from "@/lib/types";
import { cn } from "@/lib/utils"
import { apiPath } from "@/app/lib/api";
import { CancelAppointmentForm } from "@/components/appointments/cancel-appointment-form"

interface PatientAppointmentResponse {
  appointment_id: number;
  patient_id: number;
  doctor_id: number | null;
  providerName: string | null;
  reason: string | null;
  status: string | null;
  start_at: string | null;
  time: string | null;
  duration: number | null;
  notes?: string | null;
}

interface PatientAppointment {
  appointment_id: number;
  providerName: string;
  reason: string;
  status: AppointmentStatus;
  start_at: string | null;
  date: string; // yyyy-mm-dd
  displayTime: string;
  duration: number;
  notes?: string | null;
}

export default function PatientAppointmentsPage() {
  const [appointments, setAppointments] = useState<PatientAppointment[]>([]);
  const [selectedStatus, setSelectedStatus] = useState<AppointmentStatus | "all">("all");

  const fetchGuardRef = useRef(false);
  useEffect(() => {
    const didFetch = fetchGuardRef.current;
    if (didFetch) return;
    fetchGuardRef.current = true;

    const fetchAppointments = async () => {
      try {
        const token = typeof window !== "undefined" ? localStorage.getItem("authToken") : null;
        const res = await fetch(apiPath("/patient/appointments"), {
          headers: token ? { Authorization: `Bearer ${token}` } : undefined,
          credentials: "include",
        });
        const data = await res.json().catch(() => ({}));
        if (!res.ok) {
          throw new Error("Failed to load appointments");
        }

        const parsed = Array.isArray(data.appointments)
          ? (data.appointments as PatientAppointmentResponse[]).map(mapPatientAppointment)
          : [];
        setAppointments(parsed);
      } catch (err) {
        console.error(err);
      }
    };
    fetchAppointments();
  }, []);

  // Filter appointments for current patient (p1)
  const filteredAppointments =
    selectedStatus === "all"
      ? appointments
      : appointments.filter((apt) => apt.status === selectedStatus);

  const upcomingAppointments = filteredAppointments.filter((apt) =>
    ["scheduled", "checked_in"].includes(apt.status)
  );

  const pastAppointments = filteredAppointments.filter((apt) =>
    ["completed", "canceled", "no_show"].includes(apt.status)
  );


  return (
    <div className="container max-w-5xl mx-auto py-8 px-4">
      {/* Header */}
      <div className="mb-6">
        <h1 className="text-2xl font-semibold mb-2">My Appointments</h1>
        <p className="text-muted-foreground">View and manage your upcoming and past appointments</p>
      </div>

      {/* Filters */}
      <div className="flex items-center gap-2 mb-6 overflow-x-auto pb-2">
        <Filter className="h-4 w-4 text-muted-foreground shrink-0" />
        <Button
          variant={selectedStatus === "all" ? "default" : "outline"}
          size="sm"
          className="rounded-full"
          onClick={() => setSelectedStatus("all")}
        >
          All
        </Button>
        <Button
          variant={selectedStatus === "scheduled" ? "default" : "outline"}
          size="sm"
          className="rounded-full"
          onClick={() => setSelectedStatus("scheduled")}
        >
          Scheduled
        </Button>
        <Button
          variant={selectedStatus === "completed" ? "default" : "outline"}
          size="sm"
          className="rounded-full"
          onClick={() => setSelectedStatus("completed")}
        >
          Completed
        </Button>
        <Button
          variant={selectedStatus === "canceled" ? "default" : "outline"}
          size="sm"
          className="rounded-full"
          onClick={() => setSelectedStatus("canceled")}
        >
          Canceled
        </Button>
      </div>

      {filteredAppointments.length === 0 ? (
        <EmptyState
          icon={Calendar}
          title="No appointments found"
          description="You don't have any appointments matching the selected filter."
        />
      ) : (
        <div className="space-y-8">
          {/* Upcoming Appointments */}
          {upcomingAppointments.length > 0 && (
            <section>
              <h2 className="text-lg font-semibold mb-4">Upcoming</h2>
              <div className="bg-card rounded-xl border divide-y">
                {upcomingAppointments.map((appointment) => (
                  <AppointmentRow key={appointment.appointment_id} appointment={appointment} />
                ))}
              </div>
            </section>
          )}

          {/* Past Appointments */}
          {pastAppointments.length > 0 && (
            <section>
              <h2 className="text-lg font-semibold mb-4">Past</h2>
              <div className="bg-card rounded-xl border divide-y">
                {pastAppointments.map((appointment) => (
                  <AppointmentRow key={appointment.appointment_id} appointment={appointment} />
                ))}
              </div>
            </section>
          )}
        </div>
      )}
    </div>
  )
}

function AppointmentRow({ appointment }: { appointment: PatientAppointment }) {
  const appointmentDate = appointment.start_at ? new Date(appointment.start_at) : new Date()
  const [isOpen, setIsOpen] = useState(false)
  const formattedDate = appointmentDate.toLocaleDateString("en-US", {
    weekday: "short",
    month: "short",
    day: "numeric",
    year: "numeric",
  })
  const formattedTime = appointment.displayTime
  const [showCancelForm, setShowCancelForm] = useState(false)

  return (
    <div className="p-4 hover:bg-muted/50 transition-colors">
      <div className="flex items-start justify-between gap-4">
        <div className="flex-1 min-w-0">
          <div className="flex items-center gap-3 mb-2">
            <StatusChip status={appointment.status} />
            <span className="text-sm text-muted-foreground">{formattedDate}</span>
          </div>

          <h3 className="font-semibold mb-1">{appointment.reason}</h3>

          <div className="flex flex-col sm:flex-row sm:items-center gap-2 sm:gap-4 text-sm text-muted-foreground">
            <div className="flex items-center gap-1.5">
              <User className="h-4 w-4" />
              <span>{appointment.providerName}</span>
            </div>
            <div className="flex items-center gap-1.5">
              <Clock className="h-4 w-4" />
              <span>
                {formattedTime} ({appointment.duration} min)
              </span>
            </div>
          </div>

          {appointment.notes && <p className="text-sm text-muted-foreground mt-2">{appointment.notes}</p>}
        </div>
        
        <Button variant="ghost" size="sm" onClick={() => setIsOpen(true)}>
          View
        </Button>
<<<<<<< HEAD
        
=======
        */
>>>>>>> 88b3fc28
      </div>

      <Dialog open={isOpen} onOpenChange={setIsOpen}>
        <DialogContent className="max-w-md">
          <div className="space-y-4">
            <div>
              <p className="text-sm text-muted-foreground">Appointment for</p>
              <h3 className="text-xl font-semibold">{appointment.reason}</h3>
              <p className="text-sm text-muted-foreground">with {appointment.providerName}</p>
            </div>

            <div className="space-y-2 text-sm">
              <div className="flex items-start justify-between gap-4 text-sm">
                <span className="text-muted-foreground">Status</span>
                <span className="text-right font-medium"><StatusChip status={appointment.status} /></span>
              </div>
              <div className="flex items-start justify-between gap-4 text-sm">
                <span className="text-muted-foreground">Date</span>
                <span className="text-right font-medium">{formattedDate}</span>
              </div>
              <div className="flex items-start justify-between gap-4 text-sm">
                <span className="text-muted-foreground">Time</span>
                <span className="text-right font-medium">{formattedTime} ({appointment.duration} min)</span>
              </div>
              <div className="flex items-start justify-between gap-4 text-sm">
                <span className="text-muted-foreground">Reason</span>
                <span className="text-right font-medium">{appointment.reason}</span>
              </div>
              {appointment.notes && (
                <div className="flex items-start justify-between gap-4 text-sm">
                  <span className="text-muted-foreground">Notes</span>
                  <span className="text-right font-medium">{appointment.notes}</span>
                </div>
              )}
            </div>

            <div className="flex justify-end gap-2">
              {appointment.status === "scheduled" && (
                <>
                  <Button variant="outline" onClick={() => setShowCancelForm(true)}>
                    Cancel Appointment
                  </Button>

                  <Dialog open={showCancelForm} onOpenChange={setShowCancelForm}>
                    <DialogContent>
                      <CancelAppointmentForm
                        appointmentId={appointment.appointment_id}
                        onSuccess={() => {
                          setShowCancelForm(false)
                          setIsOpen(false)
                          // reload to reflect changed appointments list
                          if (typeof window !== "undefined") window.location.reload()
                        }}
                        onCancel={() => setShowCancelForm(false)}
                      />
                    </DialogContent>
                  </Dialog>
                </>
              )}

              <Button variant="outline" onClick={() => setIsOpen(false)}>
                Close
              </Button>
            </div>
          </div>
        </DialogContent>
      </Dialog>
    </div>
  )
}

function mapPatientAppointment(appt: PatientAppointmentResponse): PatientAppointment {
  return {
    appointment_id: appt.appointment_id,
    providerName: appt.providerName ?? "Clinic team",
    reason: appt.reason ?? "General visit",
    status: normalizeStatus(appt.status),
    start_at: appt.start_at,
    date: formatDateKey(appt.start_at),
    displayTime: formatTime(appt.start_at),
    duration: appt.duration ?? 0,
    notes: appt.notes ?? null,
  };
}

function normalizeStatus(status: string | null | undefined): AppointmentStatus {
  const value = (status ?? "scheduled").toLowerCase();
  switch (value) {
    case "completed":
      return "completed";
    case "cancelled":
    case "canceled":
      return "canceled";
    case "checked-in":
    case "checked_in":
    case "in-room":
    case "in_room":
      return "checked_in";
    case "no_show":
      return "no_show";
    case "scheduled":
    default:
      return "scheduled";
  }
}

function formatTime(startAt: string | null | undefined): string {
  if (!startAt) return "00:00";
  const date = new Date(startAt);
  if (Number.isNaN(date.getTime())) {
    return "00:00";
  }
  const hours = date.getHours().toString().padStart(2, "0");
  const minutes = date.getMinutes().toString().padStart(2, "0");
  return `${hours}:${minutes}`;
}

function formatDateKey(dateStr: string | null | undefined): string {
  if (!dateStr) return "";
  const d = new Date(dateStr);
  if (Number.isNaN(d.getTime())) return "";
  const year = d.getFullYear()
  const month = (d.getMonth() + 1).toString().padStart(2, "0")
  const day = d.getDate().toString().padStart(2, "0")
  return `${year}-${month}-${day}`
}<|MERGE_RESOLUTION|>--- conflicted
+++ resolved
@@ -209,11 +209,7 @@
         <Button variant="ghost" size="sm" onClick={() => setIsOpen(true)}>
           View
         </Button>
-<<<<<<< HEAD
-        
-=======
         */
->>>>>>> 88b3fc28
       </div>
 
       <Dialog open={isOpen} onOpenChange={setIsOpen}>
