"use client"

import { useEffect, useMemo, useRef, useState, type ReactNode } from "react"
import { Button } from "@/components/ui/button";
import { StatusChip } from "@/components/status-chip";
import { EmptyState } from "@/components/empty-state";
import { Dialog, DialogContent, DialogTitle, DialogHeader } from "@/components/ui/dialog"
import { Select, SelectContent, SelectItem, SelectTrigger, SelectValue } from "@/components/ui/select"
import { Calendar, Clock, User, Filter } from "lucide-react";
import type { AppointmentStatus } from "@/lib/types";
import { cn } from "@/lib/utils"
import { apiPath } from "@/app/lib/api";
import { CancelAppointmentForm } from "@/components/appointments/cancel-appointment-form"

interface PatientAppointmentResponse {
    appointment_id: number;
    patient_id: number;
    doctor_id: number | null;
    providerName: string | null;
    reason: string | null;
    status: string | null;
    start_at: string | null;
    time: string | null;
    duration: number | null;
    notes?: string | null;
}

interface PatientAppointment {
    appointment_id: number;
    providerName: string;
    reason: string;
    status: AppointmentStatus;
    start_at: string | null;
    date: string; // yyyy-mm-dd
    displayTime: string;
    duration: number;
    notes?: string | null;
}

export default function PatientAppointmentsPage() {
    const [appointments, setAppointments] = useState<PatientAppointment[]>([]);
    const [selectedStatus, setSelectedStatus] = useState<AppointmentStatus | "all">("all");

    const fetchGuardRef = useRef(false);
    useEffect(() => {
        const didFetch = fetchGuardRef.current;
        if (didFetch) return;
        fetchGuardRef.current = true;

        const fetchAppointments = async () => {
            try {
                const token = typeof window !== "undefined" ? localStorage.getItem("authToken") : null;
                const res = await fetch(apiPath("/patient/appointments"), {
                    headers: token ? { Authorization: `Bearer ${token}` } : undefined,
                    credentials: "include",
                });
                const data = await res.json().catch(() => ({}));
                if (!res.ok) {
                    throw new Error("Failed to load appointments");
                }

                const parsed = Array.isArray(data.appointments)
                    ? (data.appointments as PatientAppointmentResponse[]).map(mapPatientAppointment)
                    : [];
                setAppointments(parsed);
            } catch (err) {
                console.error(err);
            }
        };
        fetchAppointments();
    }, []);

    // Filter appointments for current patient (p1)
    const filteredAppointments =
        selectedStatus === "all"
            ? appointments
            : appointments.filter((apt) => apt.status === selectedStatus);

    const upcomingAppointments = filteredAppointments.filter((apt) =>
        ["scheduled", "checked_in"].includes(apt.status)
    );

    const pastAppointments = filteredAppointments.filter((apt) =>
        ["completed", "canceled", "no_show"].includes(apt.status)
    );


    return (
        <div className="container max-w-5xl mx-auto py-8 px-4">
            {/* Header */}
            <div className="mb-6">
                <h1 className="text-2xl font-semibold mb-2">My Appointments</h1>
                <p className="text-muted-foreground">View and manage your upcoming and past appointments</p>
            </div>

            {/* Filters */}
            <div className="flex items-center gap-2 mb-6 overflow-x-auto pb-2">
                <Filter className="h-4 w-4 text-muted-foreground shrink-0" />
                <Button
                    variant={selectedStatus === "all" ? "default" : "outline"}
                    size="sm"
                    className="rounded-full"
                    onClick={() => setSelectedStatus("all")}
                >
                    All
                </Button>
                <Button
                    variant={selectedStatus === "scheduled" ? "default" : "outline"}
                    size="sm"
                    className="rounded-full"
                    onClick={() => setSelectedStatus("scheduled")}
                >
                    Scheduled
                </Button>
                <Button
                    variant={selectedStatus === "completed" ? "default" : "outline"}
                    size="sm"
                    className="rounded-full"
                    onClick={() => setSelectedStatus("completed")}
                >
                    Completed
                </Button>
                <Button
                    variant={selectedStatus === "canceled" ? "default" : "outline"}
                    size="sm"
                    className="rounded-full"
                    onClick={() => setSelectedStatus("canceled")}
                >
                    Canceled
                </Button>
            </div>

            {filteredAppointments.length === 0 ? (
                <EmptyState
                    icon={Calendar}
                    title="No appointments found"
                    description="You don't have any appointments matching the selected filter."
                />
            ) : (
                <div className="space-y-8">
                    {/* Upcoming Appointments */}
                    {upcomingAppointments.length > 0 && (
                        <section>
                            <h2 className="text-lg font-semibold mb-4">Upcoming</h2>
                            <div className="bg-card rounded-xl border divide-y">
                                {upcomingAppointments.map((appointment) => (
                                    <AppointmentRow key={appointment.appointment_id} appointment={appointment} />
                                ))}
                            </div>
                        </section>
                    )}

                    {/* Past Appointments */}
                    {pastAppointments.length > 0 && (
                        <section>
                            <h2 className="text-lg font-semibold mb-4">Past</h2>
                            <div className="bg-card rounded-xl border divide-y">
                                {pastAppointments.map((appointment) => (
                                    <AppointmentRow key={appointment.appointment_id} appointment={appointment} />
                                ))}
                            </div>
                        </section>
                    )}
                </div>
            )}
        </div>
    )
}

function AppointmentRow({ appointment }: { appointment: PatientAppointment }) {
    const appointmentDate = appointment.start_at ? new Date(appointment.start_at) : new Date()
    const [isOpen, setIsOpen] = useState(false)
    const formattedDate = appointmentDate.toLocaleDateString("en-US", {
        weekday: "short",
        month: "short",
        day: "numeric",
        year: "numeric",
    })
    const formattedTime = appointment.displayTime
    const [showCancelForm, setShowCancelForm] = useState(false)

    return (
        <div className="p-4 hover:bg-muted/50 transition-colors">
            <div className="flex items-start justify-between gap-4">
                <div className="flex-1 min-w-0">
                    <div className="flex items-center gap-3 mb-2">
                        <StatusChip status={appointment.status} />
                        <span className="text-sm text-muted-foreground">{formattedDate}</span>
                    </div>

                    <h3 className="font-semibold mb-1">{appointment.reason}</h3>

                    <div className="flex flex-col sm:flex-row sm:items-center gap-2 sm:gap-4 text-sm text-muted-foreground">
                        <div className="flex items-center gap-1.5">
                            <User className="h-4 w-4" />
                            <span>{appointment.providerName}</span>
                        </div>
                        <div className="flex items-center gap-1.5">
                            <Clock className="h-4 w-4" />
                            <span>
                                {formattedTime} ({appointment.duration} min)
                            </span>
                        </div>
                    </div>

                    {appointment.notes && <p className="text-sm text-muted-foreground mt-2">{appointment.notes}</p>}
                </div>

<<<<<<< HEAD
                <Button variant="ghost" size="sm" onClick={() => setIsOpen(true)}>
                    View
                </Button>

=======
        <Button variant="ghost" size="sm" onClick={() => setIsOpen(true)}>
          View
        </Button>

      </div>

      <Dialog open={isOpen} onOpenChange={setIsOpen}>
        <DialogContent className="max-w-md">
          <div className="space-y-4">
            <div>
              <p className="text-sm text-muted-foreground">Appointment for</p>
              <DialogTitle className="text-xl font-semibold">{appointment.reason}</DialogTitle>
              <p className="text-sm text-muted-foreground">with {appointment.providerName}</p>
>>>>>>> 3e00b361
            </div>

            <Dialog open={isOpen} onOpenChange={setIsOpen}>
                <DialogContent className="max-w-md">
                    <div className="space-y-4">
                        <div>
                            <p className="text-sm text-muted-foreground">Appointment for</p>
                            <DialogTitle className="text-xl font-semibold">{appointment.reason}</DialogTitle>
                            <p className="text-sm text-muted-foreground">with {appointment.providerName}</p>
                        </div>

                        <div className="space-y-2 text-sm">
                            <div className="flex items-start justify-between gap-4 text-sm">
                                <span className="text-muted-foreground">Status</span>
                                <span className="text-right font-medium"><StatusChip status={appointment.status} /></span>
                            </div>
                            <div className="flex items-start justify-between gap-4 text-sm">
                                <span className="text-muted-foreground">Date</span>
                                <span className="text-right font-medium">{formattedDate}</span>
                            </div>
                            <div className="flex items-start justify-between gap-4 text-sm">
                                <span className="text-muted-foreground">Time</span>
                                <span className="text-right font-medium">{formattedTime} ({appointment.duration} min)</span>
                            </div>
                            <div className="flex items-start justify-between gap-4 text-sm">
                                <span className="text-muted-foreground">Reason</span>
                                <span className="text-right font-medium">{appointment.reason}</span>
                            </div>
                            {appointment.notes && (
                                <div className="flex items-start justify-between gap-4 text-sm">
                                    <span className="text-muted-foreground">Notes</span>
                                    <span className="text-right font-medium">{appointment.notes}</span>
                                </div>
                            )}
                        </div>

<<<<<<< HEAD
                        <div className="flex justify-end gap-2">
                            {appointment.status === "scheduled" && (
                                <>
                                    <Button variant="outline" onClick={() => setShowCancelForm(true)}>
                                        Cancel Appointment
                                    </Button>
=======
                  <Dialog open={showCancelForm} onOpenChange={setShowCancelForm}>
                    <DialogContent>
                      <DialogHeader>
                        <DialogTitle>Cancel Appointment</DialogTitle>
                      </DialogHeader>
                      <CancelAppointmentForm
                        appointmentId={appointment.appointment_id}
                        onSuccess={() => {
                          setShowCancelForm(false)
                          setIsOpen(false)
                          // reload to reflect changed appointments list
                          if (typeof window !== "undefined") window.location.reload()
                        }}
                        onCancel={() => setShowCancelForm(false)}
                      />
                    </DialogContent>
                  </Dialog>
                </>
              )}
>>>>>>> 3e00b361

                                    <Dialog open={showCancelForm} onOpenChange={setShowCancelForm}>
                                        <DialogContent>
                                            <DialogHeader>
                                                <DialogTitle>Cancel Appointment</DialogTitle>
                                            </DialogHeader>
                                            <CancelAppointmentForm
                                                appointmentId={appointment.appointment_id}
                                                onSuccess={() => {
                                                    setShowCancelForm(false)
                                                    setIsOpen(false)
                                                    // reload to reflect changed appointments list
                                                    if (typeof window !== "undefined") window.location.reload()
                                                }}
                                                onCancel={() => setShowCancelForm(false)}
                                            />
                                        </DialogContent>
                                    </Dialog>
                                </>
                            )}

                            <Button variant="outline" onClick={() => setIsOpen(false)}>
                                Close
                            </Button>
                        </div>
                    </div>
                </DialogContent>
            </Dialog>
        </div>
    )
}

function mapPatientAppointment(appt: PatientAppointmentResponse): PatientAppointment {
    return {
        appointment_id: appt.appointment_id,
        providerName: appt.providerName ?? "Clinic team",
        reason: appt.reason ?? "General visit",
        status: normalizeStatus(appt.status),
        start_at: appt.start_at,
        date: formatDateKey(appt.start_at),
        displayTime: formatTime(appt.start_at),
        duration: appt.duration ?? 0,
        notes: appt.notes ?? null,
    };
}

function normalizeStatus(status: string | null | undefined): AppointmentStatus {
    const value = (status ?? "scheduled").toLowerCase();
    switch (value) {
        case "completed":
            return "completed";
        case "cancelled":
        case "canceled":
            return "canceled";
        case "checked-in":
        case "checked_in":
        case "in-room":
        case "in_room":
            return "checked_in";
        case "no_show":
            return "no_show";
        case "scheduled":
        default:
            return "scheduled";
    }
}

function formatTime(startAt: string | null | undefined): string {
    if (!startAt) return "00:00";
    const date = new Date(startAt);
    if (Number.isNaN(date.getTime())) {
        return "00:00";
    }
    const hours = date.getHours().toString().padStart(2, "0");
    const minutes = date.getMinutes().toString().padStart(2, "0");
    return `${hours}:${minutes}`;
}

function formatDateKey(dateStr: string | null | undefined): string {
    if (!dateStr) return "";
    const d = new Date(dateStr);
    if (Number.isNaN(d.getTime())) return "";
    const year = d.getFullYear()
    const month = (d.getMonth() + 1).toString().padStart(2, "0")
    const day = d.getDate().toString().padStart(2, "0")
    return `${year}-${month}-${day}`
}<|MERGE_RESOLUTION|>--- conflicted
+++ resolved
@@ -206,12 +206,6 @@
                     {appointment.notes && <p className="text-sm text-muted-foreground mt-2">{appointment.notes}</p>}
                 </div>
 
-<<<<<<< HEAD
-                <Button variant="ghost" size="sm" onClick={() => setIsOpen(true)}>
-                    View
-                </Button>
-
-=======
         <Button variant="ghost" size="sm" onClick={() => setIsOpen(true)}>
           View
         </Button>
@@ -225,17 +219,7 @@
               <p className="text-sm text-muted-foreground">Appointment for</p>
               <DialogTitle className="text-xl font-semibold">{appointment.reason}</DialogTitle>
               <p className="text-sm text-muted-foreground">with {appointment.providerName}</p>
->>>>>>> 3e00b361
             </div>
-
-            <Dialog open={isOpen} onOpenChange={setIsOpen}>
-                <DialogContent className="max-w-md">
-                    <div className="space-y-4">
-                        <div>
-                            <p className="text-sm text-muted-foreground">Appointment for</p>
-                            <DialogTitle className="text-xl font-semibold">{appointment.reason}</DialogTitle>
-                            <p className="text-sm text-muted-foreground">with {appointment.providerName}</p>
-                        </div>
 
                         <div className="space-y-2 text-sm">
                             <div className="flex items-start justify-between gap-4 text-sm">
@@ -262,14 +246,13 @@
                             )}
                         </div>
 
-<<<<<<< HEAD
                         <div className="flex justify-end gap-2">
                             {appointment.status === "scheduled" && (
                                 <>
                                     <Button variant="outline" onClick={() => setShowCancelForm(true)}>
                                         Cancel Appointment
                                     </Button>
-=======
+
                   <Dialog open={showCancelForm} onOpenChange={setShowCancelForm}>
                     <DialogContent>
                       <DialogHeader>
@@ -289,27 +272,6 @@
                   </Dialog>
                 </>
               )}
->>>>>>> 3e00b361
-
-                                    <Dialog open={showCancelForm} onOpenChange={setShowCancelForm}>
-                                        <DialogContent>
-                                            <DialogHeader>
-                                                <DialogTitle>Cancel Appointment</DialogTitle>
-                                            </DialogHeader>
-                                            <CancelAppointmentForm
-                                                appointmentId={appointment.appointment_id}
-                                                onSuccess={() => {
-                                                    setShowCancelForm(false)
-                                                    setIsOpen(false)
-                                                    // reload to reflect changed appointments list
-                                                    if (typeof window !== "undefined") window.location.reload()
-                                                }}
-                                                onCancel={() => setShowCancelForm(false)}
-                                            />
-                                        </DialogContent>
-                                    </Dialog>
-                                </>
-                            )}
 
                             <Button variant="outline" onClick={() => setIsOpen(false)}>
                                 Close
