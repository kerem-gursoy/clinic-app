--- conflicted
+++ resolved
@@ -1,37 +1,5 @@
 "use client";
 
-<<<<<<< HEAD
-import { useEffect, useState } from "react";
-import { Card, CardContent, CardHeader, CardTitle } from "@/components/ui/card";
-import { apiPath } from "@/app/lib/api";
-import { BarChart, Bar, XAxis, YAxis, CartesianGrid, Tooltip, Legend, ResponsiveContainer, PieChart, Pie, Cell } from "recharts";
-import { Loader2 } from "lucide-react";
-
-interface ReportData {
-  totalAppointments: number;
-  appointmentsByDoctor: { name: string; count: number }[];
-  statusDistribution: { name: string; value: number }[];
-  genderByDoctor: { doctor: string; Male: number; Female: number; Other: number }[];
-}
-
-const COLORS = ["#0088FE", "#00C49F", "#FFBB28", "#FF8042", "#8884d8"];
-
-export default function AppointmentReportPage() {
-  const [data, setData] = useState<ReportData | null>(null);
-  const [loading, setLoading] = useState(true);
-  const [error, setError] = useState<string | null>(null);
-
-  useEffect(() => {
-    const fetchData = async () => {
-      try {
-        const token = typeof window !== "undefined" ? localStorage.getItem("authToken") : null;
-        const res = await fetch(apiPath("/api/admin/reports/appointments"), {
-          headers: token ? { Authorization: `Bearer ${token}` } : undefined,
-        });
-        if (!res.ok) throw new Error("Failed to fetch report data");
-        const json = await res.json();
-        setData(json);
-=======
 import { useEffect, useMemo, useState } from "react";
 import { Card, CardContent, CardHeader, CardTitle } from "@/components/ui/card";
 import { apiPath } from "@/app/lib/api";
@@ -167,98 +135,10 @@
         if (!res.ok) throw new Error("Failed to fetch report data");
         const json = await res.json();
         setData(normalizeReportResponse(json, filters));
->>>>>>> 226a6967
       } catch (err) {
         setError((err as Error).message);
       } finally {
         setLoading(false);
-<<<<<<< HEAD
-      }
-    };
-    fetchData();
-  }, []);
-
-  if (loading) return <div className="flex justify-center p-8"><Loader2 className="animate-spin h-8 w-8" /></div>;
-  if (error) return <div className="text-destructive p-8">Error: {error}</div>;
-  if (!data) return null;
-
-  const completionRate = data.totalAppointments > 0
-    ? ((data.statusDistribution.find(s => s.name === 'completed')?.value || 0) / data.totalAppointments * 100).toFixed(1)
-    : "0";
-
-  return (
-    <div className="container mx-auto py-8 px-4 space-y-8">
-      <div>
-        <h1 className="text-3xl font-bold mb-2">Appointment Demographics & Efficiency</h1>
-        <p className="text-muted-foreground">Comprehensive analysis of clinic appointments, provider workload, and patient demographics.</p>
-      </div>
-
-      {/* Summary Cards */}
-      <div className="grid gap-4 md:grid-cols-2 lg:grid-cols-4">
-        <Card>
-          <CardHeader className="flex flex-row items-center justify-between space-y-0 pb-2">
-            <CardTitle className="text-sm font-medium">Total Appointments</CardTitle>
-          </CardHeader>
-          <CardContent>
-            <div className="text-2xl font-bold">{data.totalAppointments}</div>
-          </CardContent>
-        </Card>
-        <Card>
-          <CardHeader className="flex flex-row items-center justify-between space-y-0 pb-2">
-            <CardTitle className="text-sm font-medium">Completion Rate</CardTitle>
-          </CardHeader>
-          <CardContent>
-            <div className="text-2xl font-bold">{completionRate}%</div>
-          </CardContent>
-        </Card>
-      </div>
-
-      {/* Charts Row 1 */}
-      <div className="grid gap-4 md:grid-cols-2">
-        <Card className="col-span-1">
-          <CardHeader>
-            <CardTitle>Appointments by Doctor</CardTitle>
-          </CardHeader>
-          <CardContent className="h-[300px]">
-            <ResponsiveContainer width="100%" height="100%">
-              <BarChart data={data.appointmentsByDoctor}>
-                <CartesianGrid strokeDasharray="3 3" />
-                <XAxis dataKey="name" />
-                <YAxis />
-                <Tooltip />
-                <Bar dataKey="count" fill="#8884d8" name="Appointments" />
-              </BarChart>
-            </ResponsiveContainer>
-          </CardContent>
-        </Card>
-
-        <Card className="col-span-1">
-          <CardHeader>
-            <CardTitle>Status Distribution</CardTitle>
-          </CardHeader>
-          <CardContent className="h-[300px]">
-            <ResponsiveContainer width="100%" height="100%">
-              <PieChart>
-                <Pie
-                  data={data.statusDistribution}
-                  cx="50%"
-                  cy="50%"
-                  labelLine={false}
-                  label={({ name, percent }) => `${name} ${(percent * 100).toFixed(0)}%`}
-                  outerRadius={80}
-                  fill="#8884d8"
-                  dataKey="value"
-                >
-                  {data.statusDistribution.map((entry, index) => (
-                    <Cell key={`cell-${index}`} fill={COLORS[index % COLORS.length]} />
-                  ))}
-                </Pie>
-                <Tooltip />
-              </PieChart>
-            </ResponsiveContainer>
-          </CardContent>
-        </Card>
-=======
         setIsApplying(false);
       }
     };
@@ -325,29 +205,11 @@
         <p className="text-muted-foreground">
           Insight on doctors and appointments.
         </p>
->>>>>>> 226a6967
       </div>
 
       {/* Charts Row 2 */}
       <Card>
         <CardHeader>
-<<<<<<< HEAD
-          <CardTitle>Patient Gender Distribution per Doctor</CardTitle>
-        </CardHeader>
-        <CardContent className="h-[400px]">
-          <ResponsiveContainer width="100%" height="100%">
-            <BarChart data={data.genderByDoctor}>
-              <CartesianGrid strokeDasharray="3 3" />
-              <XAxis dataKey="doctor" />
-              <YAxis />
-              <Tooltip />
-              <Legend />
-              <Bar dataKey="Female" stackId="a" fill="#FF8042" />
-              <Bar dataKey="Male" stackId="a" fill="#0088FE" />
-              <Bar dataKey="Other" stackId="a" fill="#00C49F" />
-            </BarChart>
-          </ResponsiveContainer>
-=======
           <CardTitle>Filters</CardTitle>
         </CardHeader>
         <CardContent className="grid gap-4 md:grid-cols-2 lg:grid-cols-3 xl:grid-cols-5">
@@ -568,13 +430,10 @@
               </table>
             </div>
           )}
->>>>>>> 226a6967
         </CardContent>
       </Card>
     </div>
   );
-<<<<<<< HEAD
-=======
 }
 
 function buildDoctorName(first?: string, last?: string) {
@@ -709,5 +568,4 @@
       {suffix ?? ""}
     </span>
   );
->>>>>>> 226a6967
 }