"use client"

import { useState } from "react"
import { useRouter } from "next/navigation"
import { Button } from "@/components/ui/button"
import { Input } from "@/components/ui/input"
import { Label } from "@/components/ui/label"
import { Card, CardContent, CardHeader, CardTitle } from "@/components/ui/card"
import { Alert, AlertDescription } from "@/components/ui/alert"
import { Calendar, AlertCircle } from "lucide-react"
import { signupPatient } from "@/lib/auth"
import { formatPhoneNumber } from "@/lib/utils"

export default function SignupPage() {
  const router = useRouter()
  const [firstName, setFirstName] = useState("")
  const [lastName, setLastName] = useState("")
  const [email, setEmail] = useState("")
  const [password, setPassword] = useState("")
  const [phone, setPhone] = useState("")
  const [dob, setDob] = useState("")
  const [isLoading, setIsLoading] = useState(false)
  const [error, setError] = useState("")

  const handleSubmit = async (e: React.FormEvent) => {
    e.preventDefault()
    setError("")
    setIsLoading(true)

    const hasUpperCase = /[A-Z]/.test(password)
    const hasSpecialChar = /[!@#$%^&*()_+\-=\[\]{};':"\\|,.<>\/?]/.test(password)
    
    if (!hasUpperCase || !hasSpecialChar) {
      setError("Password must contain at least one uppercase letter and one special character")
      setIsLoading(false)
      return
    }

    if (dob) {
      const birthDate = new Date(dob)
      const today = new Date()
      const age = today.getFullYear() - birthDate.getFullYear()
      const monthDiff = today.getMonth() - birthDate.getMonth()
      const dayDiff = today.getDate() - birthDate.getDate()
      
      const actualAge = monthDiff < 0 || (monthDiff === 0 && dayDiff < 0) ? age - 1 : age
      
      if (actualAge < 18) {
        setError("You must be at least 18 years old to create an account")
        setIsLoading(false)
        return
      }
    }

    try {
      await signupPatient({
        first_name: firstName,
        last_name: lastName,
        email,
        password,
        phone: phone.replace(/\D/g, "") || undefined,
        dob,
      })
      router.push("/patient/appointments")
    } catch (err) {
      const message = err instanceof Error ? err.message : "Unable to sign up. Please try again."
      setError(message)
    } finally {
      setIsLoading(false)
    }
  }

  return (
    <div className="min-h-screen flex items-center justify-center bg-background px-4 py-8">
      <div className="w-full max-w-md">
        <div className="text-center mb-8">
          <div className="inline-flex items-center justify-center w-16 h-16 rounded-full bg-primary/10 mb-4">
            <Calendar className="h-8 w-8 text-primary" />
          </div>
          <h1 className="text-3xl font-semibold mb-2">Create your account</h1>
          <p className="text-muted-foreground">Sign up to manage your appointments</p>
        </div>

        <Card>
          <CardHeader>
            <CardTitle>Sign Up</CardTitle>
          </CardHeader>
          <form onSubmit={handleSubmit}>
            <CardContent className="space-y-4">
              {error && (
                <Alert variant="destructive">
                  <AlertCircle className="h-4 w-4" />
                  <AlertDescription>{error}</AlertDescription>
                </Alert>
              )}

              <div className="grid grid-cols-1 sm:grid-cols-2 gap-4">
                <div className="space-y-2">
                  <Label htmlFor="firstName">First name</Label>
                  <Input
                    id="firstName"
                    value={firstName}
                    onChange={(e) => {
                      const value = e.target.value
                      setFirstName(value.charAt(0).toUpperCase() + value.slice(1))
                    }}
                    required
                    disabled={isLoading}
                  />
                </div>
                <div className="space-y-2">
                  <Label htmlFor="lastName">Last name</Label>
                  <Input
                    id="lastName"
                    value={lastName}
                    onChange={(e) => {
                      const value = e.target.value
                      setLastName(value.charAt(0).toUpperCase() + value.slice(1))
                    }}
                    required
                    disabled={isLoading}
                  />
                </div>
              </div>

              <div className="space-y-2">
                <Label htmlFor="email">Email</Label>
                <Input
                  id="email"
                  type="email"
                  placeholder="you@example.com"
                  value={email}
                  onChange={(e) => setEmail(e.target.value)}
                  required
                  disabled={isLoading}
                />
              </div>

              <div className="space-y-2">
                <Label htmlFor="password">Password</Label>
                <Input
                  id="password"
                  type="password"
                  placeholder="Must include uppercase and special character"
                  value={password}
                  onChange={(e) => setPassword(e.target.value)}
                  required
                  disabled={isLoading}
                  minLength={6}
                />
              </div>

              <div className="space-y-2">
                <Label htmlFor="phone">Phone (optional)</Label>
                <Input
                  id="phone"
                  type="tel"
                  placeholder="(555) 123-4567"
                  value={formatPhoneNumber(phone)}
                  onChange={(e) => {
                    const rawDigits = e.target.value.replace(/\D/g, "")
                    setPhone(rawDigits)
                  }}
                  disabled={isLoading}
                />
              </div>

              <div className="space-y-2">
                <Label htmlFor="dob">Date of birth</Label>
                <Input
                  id="dob"
                  type="date"
                  value={dob}
                  onChange={(e) => setDob(e.target.value)}
                  max={new Date(new Date().setFullYear(new Date().getFullYear() - 18)).toISOString().split('T')[0]}
                  disabled={isLoading}
                  required
                />
              </div>

<<<<<<< HEAD
              <div className="space-y-2">
                <Label htmlFor="ssn">SSN (9 digits)</Label>
                <Input
                  id="ssn"
                  type="text"
                  placeholder="9 digits"
                  value={ssn}
                  onChange={(e) => {
                    const digits = e.target.value.replace(/\D/g, "").slice(0, 9)
                    setSsn(digits)
                  }}
                  maxLength={9}
                  disabled={isLoading}
                  required
                />
              </div>
=======
>>>>>>> ee348ee1

              <div className="mt-4">
                <Button type="submit" className="w-full" disabled={isLoading}>
                  {isLoading ? "Creating account..." : "Sign Up"}
                </Button>
              </div>
            </CardContent>
          </form>
        </Card>
      </div>
    </div>
  )
}<|MERGE_RESOLUTION|>--- conflicted
+++ resolved
@@ -178,7 +178,6 @@
                 />
               </div>
 
-<<<<<<< HEAD
               <div className="space-y-2">
                 <Label htmlFor="ssn">SSN (9 digits)</Label>
                 <Input
@@ -195,8 +194,6 @@
                   required
                 />
               </div>
-=======
->>>>>>> ee348ee1
 
               <div className="mt-4">
                 <Button type="submit" className="w-full" disabled={isLoading}>
