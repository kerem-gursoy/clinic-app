--- conflicted
+++ resolved
@@ -51,7 +51,6 @@
   }
 };
 
-<<<<<<< HEAD
         if (!email || !password) {
             setError("Please enter both email and password")
             setIsLoading(false)
@@ -98,10 +97,6 @@
             setIsLoading(false)
         }
     }
-=======
-
-
->>>>>>> 013b20f1
 
     return (
         <div className="min-h-screen flex items-center justify-center bg-background px-4 py-8">
