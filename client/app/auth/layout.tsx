--- conflicted
+++ resolved
@@ -1,12 +1,3 @@
-<<<<<<< HEAD
-export default function LoginLayout({
-  children,
-}: {
-  children: React.ReactNode;
-}) {
-  return <>{children}</>;
-=======
 export default function AuthLayout({ children }: { children: React.ReactNode }) {
   return <>{children}</>
->>>>>>> 13f2ccf9
 }